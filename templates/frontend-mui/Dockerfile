FROM node:18-alpine

WORKDIR /app

# Copy package files
COPY package*.json ./
<<<<<<< HEAD
# Install dependencies with clean install to ensure lock file is respected
RUN npm ci || npm install
=======
>>>>>>> c295cfe4

# Install dependencies with clean install to ensure lock file is respected
RUN npm ci || npm install

# Copy application files
COPY . .

EXPOSE 3000

CMD ["npm", "start"]<|MERGE_RESOLUTION|>--- conflicted
+++ resolved
@@ -4,11 +4,6 @@
 
 # Copy package files
 COPY package*.json ./
-<<<<<<< HEAD
-# Install dependencies with clean install to ensure lock file is respected
-RUN npm ci || npm install
-=======
->>>>>>> c295cfe4
 
 # Install dependencies with clean install to ensure lock file is respected
 RUN npm ci || npm install
