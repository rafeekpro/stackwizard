--- conflicted
+++ resolved
@@ -4,14 +4,9 @@
 
 # Copy package files
 COPY package*.json ./
-<<<<<<< HEAD
+
 # Install dependencies with clean install to ensure lock file is respected
 RUN npm ci || npm install
-=======
->>>>>>> c295cfe4
-
-# Install dependencies: use npm ci if package-lock.json exists, otherwise npm install
-RUN if [ -f package-lock.json ]; then npm ci; else npm install; fi
 
 # Copy application files
 COPY . .
